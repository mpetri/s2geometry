--- conflicted
+++ resolved
@@ -360,13 +360,7 @@
               src/s2/third_party/absl/numeric/int128_have_intrinsic.inc
               src/s2/third_party/absl/numeric/int128_no_intrinsic.inc
         DESTINATION include/s2/third_party/absl/numeric)
-<<<<<<< HEAD
-install(FILES src/s2/third_party/absl/strings/ascii.h
-              src/s2/third_party/absl/strings/ascii_ctype.h
-              src/s2/third_party/absl/strings/numbers.h
-=======
 install(FILES src/s2/third_party/absl/strings/numbers.h
->>>>>>> 39b998be
               src/s2/third_party/absl/strings/str_cat.h
               src/s2/third_party/absl/strings/string_view.h
         DESTINATION include/s2/third_party/absl/strings)
