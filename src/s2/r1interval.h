--- conflicted
+++ resolved
@@ -23,12 +23,7 @@
 #include <iosfwd>
 #include <iostream>
 
-<<<<<<< HEAD
-#include <glog/logging.h>
-
-=======
 #include "s2/base/logging.h"
->>>>>>> db4f7142
 #include "s2/_fp_contract_off.h"
 #include "s2/util/math/vector.h"  // IWYU pragma: export
 
