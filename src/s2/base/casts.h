// Copyright 2009 Google Inc. All Rights Reserved.
//
// Licensed under the Apache License, Version 2.0 (the "License");
// you may not use this file except in compliance with the License.
// You may obtain a copy of the License at
//
//     http://www.apache.org/licenses/LICENSE-2.0
//
// Unless required by applicable law or agreed to in writing, software
// distributed under the License is distributed on an "AS-IS" BASIS,
// WITHOUT WARRANTIES OR CONDITIONS OF ANY KIND, either express or implied.
// See the License for the specific language governing permissions and
// limitations under the License.
//

//
// Various Google-specific casting templates.
//
// This code is compiled directly on many platforms, including client
// platforms like Windows, Mac, and embedded systems.  Before making
// any changes here, make sure that you're not breaking any platforms.
//

#ifndef S2_BASE_CASTS_H_
#define S2_BASE_CASTS_H_

#include <cassert>         // for use with down_cast<>
#include <cstring>         // for memcpy
#include <climits>         // for enumeration casts and tests
#include <type_traits>

#include <type_traits>

#include "s2/base/macros.h"
#include "s2/base/template_util.h"
<<<<<<< HEAD
=======
#include "s2/base/type_traits.h"
>>>>>>> 61cc5404

// Use implicit_cast as a safe version of static_cast or const_cast
// for implicit conversions. For example:
// - Upcasting in a type hierarchy.
// - Performing arithmetic conversions (int32 to int64, int to double, etc.).
// - Adding const or volatile qualifiers.
//
// In general, implicit_cast can be used to convert this code
//   To to = from;
//   DoSomething(to);
// to this
//   DoSomething(implicit_cast<To>(from));
//
// base::identity_ is used to make a non-deduced context, which
// forces all callers to explicitly specify the template argument.
template<typename To>
inline To implicit_cast(typename base::identity_<To>::type to) {
  return to;
}

// This version of implicit_cast is used when two template arguments
// are specified. It's obsolete and should not be used.
template<typename To, typename From>
inline To implicit_cast(typename base::identity_<From>::type const &f) {
  return f;
}


// An "upcast", i.e. a conversion from a pointer to an object to a pointer to a
// base subobject, always succeeds if the base is unambiguous and accessible,
// and so it's fine to use implicit_cast.
//
// A "downcast", i.e. a conversion from a pointer to an object to a pointer
// to a more-derived object that may contain the original object as a base
// subobject, cannot safely be done using static_cast, because you do not
// generally know whether the source object is really the base subobject of
// a containing, more-derived object of the target type. Thus, when you
// downcast in a polymorphic type hierarchy, you should use the following
// function template.
//
// In debug mode, we use dynamic_cast to double-check whether the downcast is
// legal (we die if it's not). In normal mode, we do the efficient static_cast
// instead. Thus, it's important to test in debug mode to make sure the cast is
// legal!
//
// This is the only place in the codebase we should use dynamic_cast.
// In particular, you should NOT use dynamic_cast for RTTI, e.g. for
// code like this:
//    if (auto* p = dynamic_cast<Subclass1*>(foo)) HandleASubclass1Object(p);
//    if (auto* p = dynamic_cast<Subclass2*>(foo)) HandleASubclass2Object(p);
// You should design the code some other way not to need this.

template<typename To, typename From>     // use like this: down_cast<T*>(foo);
inline To down_cast(From* f) {           // so we only accept pointers
  COMPILE_ASSERT(
      (std::is_base_of<From, typename std::remove_pointer<To>::type>::value),
      target_type_not_derived_from_source_type);

  // We skip the assert and hence the dynamic_cast if RTTI is disabled.
#if !defined(__GNUC__) || defined(__GXX_RTTI)
  // Uses RTTI in dbg and fastbuild. asserts are disabled in opt builds.
  assert(f == nullptr || dynamic_cast<To>(f) != nullptr);
#endif  // !defined(__GNUC__) || defined(__GXX_RTTI)

  return static_cast<To>(f);
}

// Overload of down_cast for references. Use like this: down_cast<T&>(foo).
// The code is slightly convoluted because we're still using the pointer
// form of dynamic cast. (The reference form throws an exception if it
// fails.)
//
// There's no need for a special const overload either for the pointer
// or the reference form. If you call down_cast with a const T&, the
// compiler will just bind From to const T.
template<typename To, typename From>
inline To down_cast(From& f) {
  COMPILE_ASSERT(std::is_reference<To>::value, target_type_not_a_reference);
  COMPILE_ASSERT(
      (std::is_base_of<From, typename std::remove_reference<To>::type>::value),
      target_type_not_derived_from_source_type);

  // We skip the assert and hence the dynamic_cast if RTTI is disabled.
#if !defined(__GNUC__) || defined(__GXX_RTTI)
  // RTTI: debug mode only
  assert(dynamic_cast<typename std::remove_reference<To>::type*>(&f) != nullptr);
#endif  // !defined(__GNUC__) || defined(__GXX_RTTI)

  return static_cast<To>(f);
}

// bit_cast<Dest,Source> is a template function that implements the
// equivalent of "*reinterpret_cast<Dest*>(&source)".  We need this in
// very low-level functions like the protobuf library and fast math
// support.
//
//   float f = 3.14159265358979;
//   int i = bit_cast<int32>(f);
//   // i = 0x40490fdb
//
// The classical address-casting method is:
//
//   // WRONG
//   float f = 3.14159265358979;            // WRONG
//   int i = * reinterpret_cast<int*>(&f);  // WRONG
//
// The address-casting method actually produces undefined behavior
// according to ISO C++ specification section 3.10 -15 -.  Roughly, this
// section says: if an object in memory has one type, and a program
// accesses it with a different type, then the result is undefined
// behavior for most values of "different type".
//
// This is true for any cast syntax, either *(int*)&f or
// *reinterpret_cast<int*>(&f).  And it is particularly true for
// conversions between integral lvalues and floating-point lvalues.
//
// The purpose of 3.10 -15- is to allow optimizing compilers to assume
// that expressions with different types refer to different memory.  gcc
// 4.0.1 has an optimizer that takes advantage of this.  So a
// non-conforming program quietly produces wildly incorrect output.
//
// The problem is not the use of reinterpret_cast.  The problem is type
// punning: holding an object in memory of one type and reading its bits
// back using a different type.
//
// The C++ standard is more subtle and complex than this, but that
// is the basic idea.
//
// Anyways ...
//
// bit_cast<> calls memcpy() which is blessed by the standard,
// especially by the example in section 3.9 .  Also, of course,
// bit_cast<> wraps up the nasty logic in one place.
//
// Fortunately memcpy() is very fast.  In optimized mode, with a
// constant size, gcc 2.95.3, gcc 4.0.1, and msvc 7.1 produce inline
// code with the minimal amount of data movement.  On a 32-bit system,
// memcpy(d,s,4) compiles to one load and one store, and memcpy(d,s,8)
// compiles to two loads and two stores.
//
// I tested this code with gcc 2.95.3, gcc 4.0.1, icc 8.1, and msvc 7.1.
//
// WARNING: if Dest or Source is a non-POD type, the result of the memcpy
// is likely to surprise you.
//
// Props to Bill Gibbons for the compile time assertion technique and
// Art Komninos and Igor Tandetnik for the msvc experiments.
//
// -- mec 2005-10-17

template <class Dest, class Source>
inline Dest bit_cast(const Source& source) {
  // Compile time assertion: sizeof(Dest) == sizeof(Source)
  // A compile error here means your Dest and Source have different sizes.
  typedef char VerifySizesAreEqual[sizeof(Dest) == sizeof(Source) ? 1 : -1]
    ATTRIBUTE_UNUSED;

  Dest dest;
  memcpy(&dest, &source, sizeof(dest));
  return dest;
}


// **** Enumeration Casts and Tests
//
// C++ requires that the value of an integer that is converted to an
// enumeration be within the value bounds of the enumeration.  Modern
// compilers can and do take advantage of this requirement to optimize
// programs.  So, using a raw static_cast with enums can be bad.  See
//
// The following templates and macros enable casting from an int to an enum
// with checking against the appropriate bounds.  First, when defining an
// enumeration, identify the limits of the values of its enumerators.
//
//   enum A { A_min = -18, A_max = 33 };
//   MAKE_ENUM_LIMITS(A, A_min, A_max)
//
// Convert an int to an enum in one of two ways.  The prefered way is a
// tight conversion, which ensures that A_min <= value <= A_max.
//
//   A var = tight_enum_cast<A>(3);
//
// However, the C++ language defines the set of possible values for an
// enumeration to be essentially the range of a bitfield that can represent
// all the enumerators, i.e. those within the nearest containing power
// of two.  In the example above, the nearest positive power of two is 64,
// and so the upper bound is 63.  The nearest negative power of two is
// -32 and so the lower bound is -32 (two's complement), which is upgraded
// to match the upper bound, becoming -64.  The values within this range
// of -64 to 63 are valid, according to the C++ standard.  You can cast
// values within this range as follows.
//
//   A var = loose_enum_cast<A>(45);
//
// These casts will log a message if the value does not reside within the
// specified range, and will be fatal when in debug mode.
//
// For those times when an assert too strong, there are test functions.
//
//   bool var = tight_enum_test<A>(3);
//   bool var = loose_enum_test<A>(45);
//
// For code that needs to use the enumeration value if and only if
// it is good, there is a function that both tests and casts.
//
//   int i = ....;
//   A var;
//   if (tight_enum_test_cast<A>(i, &var))
//     .... // use valid var with value as indicated by i
//   else
//     .... // handle invalid enum cast
//
// The enum test/cast facility is currently limited to enumerations that
// fit within an int.  It is also limited to two's complement ints.

// ** Implementation Description
//
// The enum_limits template class captures the minimum and maximum
// enumerator.  All uses of this template are intended to be of
// specializations, so the generic has a field to identify itself as
// not specialized.  The test/cast templates assert specialization.

template <typename Enum>
class enum_limits {
 public:
  static const Enum min_enumerator = 0;
  static const Enum max_enumerator = 0;
  static const bool is_specialized = false;
};

// Now we define the macro to define the specialization for enum_limits.
// The specialization checks that the enumerators fit within an int.
// This checking relies on integral promotion.

#define MAKE_ENUM_LIMITS(ENUM_TYPE, ENUM_MIN, ENUM_MAX) \
template <> \
class enum_limits<ENUM_TYPE> { \
public: \
  static const ENUM_TYPE min_enumerator = ENUM_MIN; \
  static const ENUM_TYPE max_enumerator = ENUM_MAX; \
  static const bool is_specialized = true; \
  COMPILE_ASSERT(ENUM_MIN >= INT_MIN, enumerator_too_negative_for_int); \
  COMPILE_ASSERT(ENUM_MAX <= INT_MAX, enumerator_too_positive_for_int); \
};

// The loose enum test/cast is actually the more complicated one,
// because of the problem of finding the bounds.
//
// The unary upper bound, ub, on a positive number is its positive
// saturation, i.e. for a value v within pow(2,k-1) <= v < pow(2,k),
// the upper bound is pow(2,k)-1.
//
// The unary lower bound, lb, on a negative number is its negative
// saturation, i.e. for a value v within -pow(2,k) <= v < -pow(2,k-1),
// the lower bound is -pow(2,k).
//
// The actual bounds are (1) the binary upper bound over the maximum
// enumerator and the one's complement of a negative minimum enumerator
// and (2) the binary lower bound over the minimum enumerator and the
// one's complement of the positive maximum enumerator, except that if no
// enumerators are negative, the lower bound is zero.
//
// The algorithm relies heavily on the observation that
//
//   a,b>0 then ub(a,b) == ub(a) | ub(b) == ub(a|b)
//   a,b<0 then lb(a,b) == lb(a) & lb(b) == lb(a&b)
//
// Note that the compiler will boil most of this code away
// because of value propagation on the constant enumerator bounds.

template <typename Enum>
inline bool loose_enum_test(int e_val) {
  COMPILE_ASSERT(enum_limits<Enum>::is_specialized, missing_MAKE_ENUM_LIMITS);
  const Enum e_min = enum_limits<Enum>::min_enumerator;
  const Enum e_max = enum_limits<Enum>::max_enumerator;
  COMPILE_ASSERT(sizeof(e_val) == 4 || sizeof(e_val) == 8, unexpected_int_size);

  // Find the unary bounding negative number of e_min and e_max.

  // Find the unary bounding negative number of e_max.
  // This would be b_min = e_max < 0 ? e_max : ~e_max,
  // but we want to avoid branches to help the compiler.
  int e_max_sign = e_max >> (sizeof(e_val)*8 - 1);
  int b_min = ~e_max_sign ^ e_max;

  // Find the binary bounding negative of both e_min and e_max.
  b_min &= e_min;

  // However, if e_min is positive, the result will be positive.
  // Now clear all bits right of the most significant clear bit,
  // which is a negative saturation for negative numbers.
  // In the case of positive numbers, this is flush to zero.
  b_min &= b_min >> 1;
  b_min &= b_min >> 2;
  b_min &= b_min >> 4;
  b_min &= b_min >> 8;
  b_min &= b_min >> 16;
#if INT_MAX > 2147483647
  b_min &= b_min >> 32;
#endif

  // Find the unary bounding positive number of e_max.
  int b_max = e_max_sign ^ e_max;

  // Find the binary bounding positive number of that
  // and the unary bounding positive number of e_min.
  int e_min_sign = e_min >> (sizeof(e_val)*8 - 1);
  b_max |= e_min_sign ^ e_min;

  // Now set all bits right of the most significant set bit,
  // which is a positive saturation for positive numbers.
  b_max |= b_max >> 1;
  b_max |= b_max >> 2;
  b_max |= b_max >> 4;
  b_max |= b_max >> 8;
  b_max |= b_max >> 16;
#if INT_MAX > 2147483647
  b_max |= b_max >> 32;
#endif

  // Finally test the bounds.
  return b_min <= e_val && e_val <= b_max;
}

template <typename Enum>
inline bool tight_enum_test(int e_val) {
  COMPILE_ASSERT(enum_limits<Enum>::is_specialized, missing_MAKE_ENUM_LIMITS);
  const Enum e_min = enum_limits<Enum>::min_enumerator;
  const Enum e_max = enum_limits<Enum>::max_enumerator;
  return e_min <= e_val && e_val <= e_max;
}

template <typename Enum>
inline bool loose_enum_test_cast(int e_val, Enum* e_var) {
  if (loose_enum_test<Enum>(e_val)) {
     *e_var = static_cast<Enum>(e_val);
     return true;
  } else {
     return false;
  }
}

template <typename Enum>
inline bool tight_enum_test_cast(int e_val, Enum* e_var) {
  if (tight_enum_test<Enum>(e_val)) {
     *e_var = static_cast<Enum>(e_val);
     return true;
  } else {
     return false;
  }
}

// The plain casts require logging, and we get header recursion if
// it is done directly.  So, we do it indirectly.
// The following function is defined in logging.cc.

namespace base {
namespace internal {

void WarnEnumCastError(int value_of_int);

}  // namespace internal
}  // namespace base

template <typename Enum>
inline Enum loose_enum_cast(int e_val) {
  if (!loose_enum_test<Enum>(e_val)) {
    base::internal::WarnEnumCastError(e_val);
  }
  return static_cast<Enum>(e_val);
}

template <typename Enum>
inline Enum tight_enum_cast(int e_val) {
  if (!tight_enum_test<Enum>(e_val)) {
    base::internal::WarnEnumCastError(e_val);
  }
  return static_cast<Enum>(e_val);
}

#endif  // S2_BASE_CASTS_H_<|MERGE_RESOLUTION|>--- conflicted
+++ resolved
@@ -29,14 +29,8 @@
 #include <climits>         // for enumeration casts and tests
 #include <type_traits>
 
-#include <type_traits>
-
 #include "s2/base/macros.h"
 #include "s2/base/template_util.h"
-<<<<<<< HEAD
-=======
-#include "s2/base/type_traits.h"
->>>>>>> 61cc5404
 
 // Use implicit_cast as a safe version of static_cast or const_cast
 // for implicit conversions. For example:
