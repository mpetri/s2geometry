// Copyright 2005 Google Inc. All Rights Reserved.
//
// Licensed under the Apache License, Version 2.0 (the "License");
// you may not use this file except in compliance with the License.
// You may obtain a copy of the License at
//
//     http://www.apache.org/licenses/LICENSE-2.0
//
// Unless required by applicable law or agreed to in writing, software
// distributed under the License is distributed on an "AS-IS" BASIS,
// WITHOUT WARRANTIES OR CONDITIONS OF ANY KIND, either express or implied.
// See the License for the specific language governing permissions and
// limitations under the License.
//

// Author: ericv@google.com (Eric Veach)

#include "s2cell.h"

#include <float.h>
#include <math.h>
#include <algorithm>

#include <glog/logging.h>
<<<<<<< HEAD

#include "base/macros.h"
=======
>>>>>>> ee26ac6d
#include "r1interval.h"
#include "r2.h"
#include "s1chordangle.h"
#include "s1interval.h"
#include "s2.h"
#include "s2cap.h"
#include "s2edgeutil.h"
#include "s2latlng.h"
#include "s2latlngrect.h"

using std::min;

// Since S2Cells are copied by value, the following assertion is a reminder
// not to add fields unnecessarily.  An S2Cell currently consists of 43 data
// bytes, one vtable pointer, plus alignment overhead.  This works out to 48
// bytes on 32 bit architectures and 56 bytes on 64 bit architectures.
//
// The expression below rounds up (43 + sizeof(void*)) to the nearest
// multiple of sizeof(void*).
static_assert(sizeof(S2Cell) <= ((43+2*sizeof(void*)-1) & -sizeof(void*)),
              "S2Cell is getting bloated");

S2Point S2Cell::GetVertexRaw(int k) const {
  return S2::FaceUVtoXYZ(face_, uv_.GetVertex(k));
}

S2Point S2Cell::GetEdgeRaw(int k) const {
  switch (k) {
    case 0:  return S2::GetVNorm(face_, uv_[1][0]);   // Bottom
    case 1:  return S2::GetUNorm(face_, uv_[0][1]);   // Right
    case 2:  return -S2::GetVNorm(face_, uv_[1][1]);  // Top
    default: return -S2::GetUNorm(face_, uv_[0][0]);  // Left
  }
}

void S2Cell::Init(S2CellId id) {
  id_ = id;
  int ij[2], orientation;
  face_ = id.ToFaceIJOrientation(&ij[0], &ij[1], &orientation);
  orientation_ = orientation;  // Compress int to a byte.
  level_ = id.level();
  uv_ = S2CellId::IJLevelToBoundUV(ij, level_);
}

bool S2Cell::Subdivide(S2Cell children[4]) const {
  // This function is equivalent to just iterating over the child cell ids
  // and calling the S2Cell constructor, but it is about 2.5 times faster.

  if (id_.is_leaf()) return false;

  // Compute the cell midpoint in uv-space.
  R2Point uv_mid = id_.GetCenterUV();

  // Create four children with the appropriate bounds.
  S2CellId id = id_.child_begin();
  for (int pos = 0; pos < 4; ++pos, id = id.next()) {
    S2Cell *child = &children[pos];
    child->face_ = face_;
    child->level_ = level_ + 1;
    child->orientation_ = orientation_ ^ S2::kPosToOrientation[pos];
    child->id_ = id;
    // We want to split the cell in half in "u" and "v".  To decide which
    // side to set equal to the midpoint value, we look at cell's (i,j)
    // position within its parent.  The index for "i" is in bit 1 of ij.
    int ij = S2::kPosToIJ[orientation_][pos];
    int i = ij >> 1;
    int j = ij & 1;
    child->uv_[0][i] = uv_[0][i];
    child->uv_[0][1-i] = uv_mid[0];
    child->uv_[1][j] = uv_[1][j];
    child->uv_[1][1-j] = uv_mid[1];
  }
  return true;
}

S2Point S2Cell::GetCenterRaw() const {
  return id_.ToPointRaw();
}

double S2Cell::AverageArea(int level) {
  return S2::kAvgArea.GetValue(level);
}

double S2Cell::ApproxArea() const {
  // All cells at the first two levels have the same area.
  if (level_ < 2) return AverageArea(level_);

  // First, compute the approximate area of the cell when projected
  // perpendicular to its normal.  The cross product of its diagonals gives
  // the normal, and the length of the normal is twice the projected area.
  double flat_area = 0.5 * (GetVertex(2) - GetVertex(0)).
                     CrossProd(GetVertex(3) - GetVertex(1)).Norm();

  // Now, compensate for the curvature of the cell surface by pretending
  // that the cell is shaped like a spherical cap.  The ratio of the
  // area of a spherical cap to the area of its projected disc turns out
  // to be 2 / (1 + sqrt(1 - r*r)) where "r" is the radius of the disc.
  // For example, when r=0 the ratio is 1, and when r=1 the ratio is 2.
  // Here we set Pi*r*r == flat_area to find the equivalent disc.
  return flat_area * 2 / (1 + sqrt(1 - min(M_1_PI * flat_area, 1.0)));
}

double S2Cell::ExactArea() const {
  // There is a straightforward mathematical formula for the exact surface
  // area (based on 4 calls to asin), but as the cell size gets small this
  // formula has too much cancellation error.  So instead we compute the area
  // as the sum of two triangles (which is very accurate at all cell levels).
  S2Point v0 = GetVertex(0);
  S2Point v1 = GetVertex(1);
  S2Point v2 = GetVertex(2);
  S2Point v3 = GetVertex(3);
  return S2::Area(v0, v1, v2) + S2::Area(v0, v2, v3);
}

S2Cell* S2Cell::Clone() const {
  return new S2Cell(*this);
}

S2Cap S2Cell::GetCapBound() const {
  // Use the cell center in (u,v)-space as the cap axis.  This vector is
  // very close to GetCenter() and faster to compute.  Neither one of these
  // vectors yields the bounding cap with minimal surface area, but they
  // are both pretty close.
  //
  // It's possible to show that the two vertices that are furthest from
  // the (u,v)-origin never determine the maximum cap size (this is a
  // possible future optimization).

  S2Point center = S2::FaceUVtoXYZ(face_, uv_.GetCenter()).Normalize();
  S2Cap cap = S2Cap::FromPoint(center);
  for (int k = 0; k < 4; ++k) {
    cap.AddPoint(GetVertex(k));
  }
  return cap;
}

inline double S2Cell::GetLatitude(int i, int j) const {
  S2Point p = S2::FaceUVtoXYZ(face_, uv_[0][i], uv_[1][j]);
  return S2LatLng::Latitude(p).radians();
}

inline double S2Cell::GetLongitude(int i, int j) const {
  S2Point p = S2::FaceUVtoXYZ(face_, uv_[0][i], uv_[1][j]);
  return S2LatLng::Longitude(p).radians();
}

S2LatLngRect S2Cell::GetRectBound() const {
  if (level_ > 0) {
    // Except for cells at level 0, the latitude and longitude extremes are
    // attained at the vertices.  Furthermore, the latitude range is
    // determined by one pair of diagonally opposite vertices and the
    // longitude range is determined by the other pair.
    //
    // We first determine which corner (i,j) of the cell has the largest
    // absolute latitude.  To maximize latitude, we want to find the point in
    // the cell that has the largest absolute z-coordinate and the smallest
    // absolute x- and y-coordinates.  To do this we look at each coordinate
    // (u and v), and determine whether we want to minimize or maximize that
    // coordinate based on the axis direction and the cell's (u,v) quadrant.
    double u = uv_[0][0] + uv_[0][1];
    double v = uv_[1][0] + uv_[1][1];
    int i = S2::GetUAxis(face_)[2] == 0 ? (u < 0) : (u > 0);
    int j = S2::GetVAxis(face_)[2] == 0 ? (v < 0) : (v > 0);
    R1Interval lat = R1Interval::FromPointPair(GetLatitude(i, j),
                                               GetLatitude(1-i, 1-j));
    S1Interval lng = S1Interval::FromPointPair(GetLongitude(i, 1-j),
                                               GetLongitude(1-i, j));

    // We grow the bounds slightly to make sure that the bounding rectangle
    // contains S2LatLng(P) for any point P inside the loop L defined by the
    // four *normalized* vertices.  Note that normalization of a vector can
    // change its direction by up to 0.5 * DBL_EPSILON radians, and it is not
    // enough just to add Normalize() calls to the code above because the
    // latitude/longitude ranges are not necessarily determined by diagonally
    // opposite vertex pairs after normalization.
    //
    // We would like to bound the amount by which the latitude/longitude of a
    // contained point P can exceed the bounds computed above.  In the case of
    // longitude, the normalization error can change the direction of rounding
    // leading to a maximum difference in longitude of 2 * DBL_EPSILON.  In
    // the case of latitude, the normalization error can shift the latitude by
    // up to 0.5 * DBL_EPSILON and the other sources of error can cause the
    // two latitudes to differ by up to another 1.5 * DBL_EPSILON, which also
    // leads to a maximum difference of 2 * DBL_EPSILON.
    return S2LatLngRect(lat, lng).
        Expanded(S2LatLng::FromRadians(2 * DBL_EPSILON, 2 * DBL_EPSILON)).
        PolarClosure();
  }

  // The 4 cells around the equator extend to +/-45 degrees latitude at the
  // midpoints of their top and bottom edges.  The two cells covering the
  // poles extend down to +/-35.26 degrees at their vertices.  The maximum
  // error in this calculation is 0.5 * DBL_EPSILON.
  static double const kPoleMinLat = asin(sqrt(1./3)) - 0.5 * DBL_EPSILON;

  // The face centers are the +X, +Y, +Z, -X, -Y, -Z axes in that order.
  DCHECK_EQ(((face_ < 3) ? 1 : -1), S2::GetNorm(face_)[face_ % 3]);

  S2LatLngRect bound;
  switch (face_) {
    case 0:
      bound = S2LatLngRect(R1Interval(-M_PI_4, M_PI_4),
                           S1Interval(-M_PI_4, M_PI_4));
      break;
    case 1:
      bound = S2LatLngRect(R1Interval(-M_PI_4, M_PI_4),
                           S1Interval(M_PI_4, 3*M_PI_4));
      break;
    case 2:
      bound = S2LatLngRect(R1Interval(kPoleMinLat, M_PI_2),
                           S1Interval::Full());
      break;
    case 3:
      bound = S2LatLngRect(R1Interval(-M_PI_4, M_PI_4),
                           S1Interval(3*M_PI_4, -3*M_PI_4));
      break;
    case 4:
      bound = S2LatLngRect(R1Interval(-M_PI_4, M_PI_4),
                           S1Interval(-3*M_PI_4, -M_PI_4));
      break;
    default:
      bound = S2LatLngRect(R1Interval(-M_PI_2, -kPoleMinLat),
                           S1Interval::Full());
      break;
  }
  // Finally, we expand the bound to account for the error when a point P is
  // converted to an S2LatLng to test for containment.  (The bound should be
  // large enough so that it contains the computed S2LatLng of any contained
  // point, not just the infinite-precision version.)  We don't need to expand
  // longitude because longitude is calculated via a single call to atan2(),
  // which is guaranteed to be semi-monotonic.  (In fact the Gnu implementation
  // is also correctly rounded, but we don't even need that here.)
  return bound.Expanded(S2LatLng::FromRadians(DBL_EPSILON, 0));
}

bool S2Cell::MayIntersect(S2Cell const& cell) const {
  return id_.intersects(cell.id_);
}

bool S2Cell::Contains(S2Cell const& cell) const {
  return id_.contains(cell.id_);
}

bool S2Cell::Contains(S2Point const& p) const {
  // We can't just call XYZtoFaceUV, because for points that lie on the
  // boundary between two faces (i.e. u or v is +1/-1) we need to return
  // true for both adjacent cells.
  R2Point uv;
  if (!S2::FaceXYZtoUV(face_, p, &uv)) return false;

  // Expand the (u,v) bound to ensure that
  //
  //   S2Cell(S2CellId::FromPoint(p)).Contains(p)
  //
  // is always true.  To do this, we need to account for the error when
  // converting from (u,v) coordinates to (s,t) coordinates.  At least in the
  // case of S2_QUADRATIC_PROJECTION, the total error is at most DBL_EPSILON.
  return uv_.Expanded(DBL_EPSILON).Contains(uv);
}

// Return the squared chord distance from point P to corner vertex (i,j).
inline double S2Cell::VertexChordDist2(S2Point const& p, int i, int j) const {
  S2Point vertex = S2Point(uv_[0][i], uv_[1][j], 1).Normalize();
  return (p - vertex).Norm2();
}

// Given a point P and either the lower or upper edge of the S2Cell (specified
// by setting "v_end" to 0 or 1 respectively), return true if P is closer to
// the interior of that edge than it is to either endpoint.
bool S2Cell::UEdgeIsClosest(S2Point const& p, int v_end) const {
  double u0 = uv_[0][0], u1 = uv_[0][1], v = uv_[1][v_end];
  // These are the normals to the planes that are perpendicular to the edge
  // and pass through one of its two endpoints.
  S2Point dir0(v * v + 1, -u0 * v, -u0);
  S2Point dir1(v * v + 1, -u1 * v, -u1);
  return p.DotProd(dir0) > 0 && p.DotProd(dir1) < 0;
}

// Given a point P and either the left or right edge of the S2Cell (specified
// by setting "u_end" to 0 or 1 respectively), return true if P is closer to
// the interior of that edge than it is to either endpoint.
bool S2Cell::VEdgeIsClosest(S2Point const& p, int u_end) const {
  double v0 = uv_[1][0], v1 = uv_[1][1], u = uv_[0][u_end];
  // See comments above.
  S2Point dir0(-u * v0, u * u + 1, -v0);
  S2Point dir1(-u * v1, u * u + 1, -v1);
  return p.DotProd(dir0) > 0 && p.DotProd(dir1) < 0;
}

// Given the dot product of a point P with the normal of a u- or v-edge at the
// given coordinate value, return the distance from P to that edge.
inline static S1ChordAngle EdgeDistance(double dirIJ, double uv) {
  DCHECK_GE(dirIJ, 0);
  // Let P by the target point and let R be the closest point on the given
  // edge AB.  The desired distance PR can be expressed as PR^2 = PQ^2 + QR^2
  // where Q is the point P projected onto the plane through the great circle
  // through AB.  We can compute the distance PQ^2 perpendicular to the plane
  // from "dirIJ" (the dot product of the target point P with the edge
  // normal) and the squared length the edge normal (1 + uv**2).
  double pq2 = (dirIJ * dirIJ) / (1 + uv * uv);

  // We can compute the distance QR as (1 - OQ) where O is the sphere origin,
  // and we can compute OQ^2 = 1 - PQ^2 using the Pythagorean theorem.
  // (This calculation loses accuracy as angle POQ approaches Pi/2.)
  double qr = 1 - sqrt(1 - pq2);
  return S1ChordAngle::FromLength2(pq2 + qr * qr);
}

S1ChordAngle S2Cell::GetDistance(S2Point const& target_xyz) const {
  // All calculations are done in the (u,v,w) coordinates of this cell's face.
  S2Point target = S2::FaceXYZtoUVW(face_, target_xyz);

  // Compute dot products with all four upward or rightward-facing edge
  // normals.  "dirIJ" is the dot product for the edge corresponding to axis
  // I, endpoint J.  For example, dir01 is the right edge of the S2Cell
  // (corresponding to the upper endpoint of the u-axis).
  double dir00 = target[0] - target[2] * uv_[0][0];
  double dir01 = target[0] - target[2] * uv_[0][1];
  double dir10 = target[1] - target[2] * uv_[1][0];
  double dir11 = target[1] - target[2] * uv_[1][1];
  bool inside = true;
  if (dir00 < 0) {
    inside = false;  // Target is to the left of the cell
    if (VEdgeIsClosest(target, 0)) return EdgeDistance(-dir00, uv_[0][0]);
  }
  if (dir01 > 0) {
    inside = false;  // Target is to the right of the cell
    if (VEdgeIsClosest(target, 1)) return EdgeDistance(dir01, uv_[0][1]);
  }
  if (dir10 < 0) {
    inside = false;  // Target is below the cell
    if (UEdgeIsClosest(target, 0)) return EdgeDistance(-dir10, uv_[1][0]);
  }
  if (dir11 > 0) {
    inside = false;  // Target is above the cell
    if (UEdgeIsClosest(target, 1)) return EdgeDistance(dir11, uv_[1][1]);
  }
  if (inside) return S1ChordAngle::Zero();

  // Otherwise, the closest point is one of the four cell vertices.  Note that
  // it is *not* trivial to narrow down the candidates based on the edge sign
  // tests above, because (1) the edges don't meet at right angles and (2)
  // there are points on the far side of the sphere that are both above *and*
  // below the cell, etc.
  double chord_dist2 =  min(min(VertexChordDist2(target, 0, 0),
                                VertexChordDist2(target, 1, 0)),
                            min(VertexChordDist2(target, 0, 1),
                                VertexChordDist2(target, 1, 1)));
  return S1ChordAngle::FromLength2(chord_dist2);
}

S1ChordAngle S2Cell::GetDistanceToEdge(S2Point const& a,
                                       S2Point const& b) const {
  // Possible optimizations:
  //  - Currently the (cell vertex, edge endpoint) distances are computed
  //    twice each, and the length of AB is computed 4 times.
  //  - To fix this, refactor GetDistance(target) so that it skips calculating
  //    the distance to each cell vertex.  Instead, compute the cell vertices
  //    and distances in this function, and add a low-level UpdateMinDistance
  //    that allows the XA, XB, and AB distances to be passed in.
  //  - It might also be more efficient to do all calculations in UVW-space,
  //    since this would involve transforming 2 points rather than 4.

  // First, check the minimum distance to the edge endpoints A and B.
  // (This also detects whether either endpoint is inside the cell.)
  S1ChordAngle min_dist = min(GetDistance(a), GetDistance(b));
  if (min_dist == S1ChordAngle::Zero()) return min_dist;

  // Otherwise, check whether the edge crosses the cell boundary.
  // Note that S2EdgeUtil::EdgeCrosser needs pointers to vertices.
  S2Point v[4];
  for (int i = 0; i < 4; ++i) {
    v[i] = GetVertex(i);
  }
  S2EdgeUtil::EdgeCrosser crosser(&a, &b, &v[3]);
  for (int i = 0; i < 4; ++i) {
    if (crosser.RobustCrossing(&v[i]) >= 0) {
      return S1ChordAngle::Zero();
    }
  }
  // Finally, check whether the minimum distance occurs between a cell vertex
  // and the interior of the edge AB.  (Some of this work is redundant, since
  // it also checks the distance to the endpoints A and B again.)
  //
  // Note that we don't need to check the distance from the interior of AB to
  // the interior of a cell edge, because the only way that this distance can
  // be minimal is if the two edges cross (already checked above).
  for (int i = 0; i < 4; ++i) {
    S2EdgeUtil::UpdateMinDistance(v[i], a, b, &min_dist);
  }
  return min_dist;
}<|MERGE_RESOLUTION|>--- conflicted
+++ resolved
@@ -22,11 +22,7 @@
 #include <algorithm>
 
 #include <glog/logging.h>
-<<<<<<< HEAD
-
-#include "base/macros.h"
-=======
->>>>>>> ee26ac6d
+
 #include "r1interval.h"
 #include "r2.h"
 #include "s1chordangle.h"
