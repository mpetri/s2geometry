// Copyright 2005 Google Inc. All Rights Reserved.
//
// Licensed under the Apache License, Version 2.0 (the "License");
// you may not use this file except in compliance with the License.
// You may obtain a copy of the License at
//
//     http://www.apache.org/licenses/LICENSE-2.0
//
// Unless required by applicable law or agreed to in writing, software
// distributed under the License is distributed on an "AS-IS" BASIS,
// WITHOUT WARRANTIES OR CONDITIONS OF ANY KIND, either express or implied.
// See the License for the specific language governing permissions and
// limitations under the License.
//

// Author: ericv@google.com (Eric Veach)

#ifndef S2_GEOMETRY_S2LATLNGRECT_H_
#define S2_GEOMETRY_S2LATLNGRECT_H_

#include <math.h>
#include <iosfwd>
#include <iostream>

#include <glog/logging.h>
<<<<<<< HEAD

=======
#include "fpcontractoff.h"
>>>>>>> 92fa120b
#include "r1interval.h"
#include "s1angle.h"
#include "s1interval.h"
#include "s2.h"
#include "s2latlng.h"
#include "s2region.h"

class Decoder;
class Encoder;
class S2Cap;
class S2Cell;

// An S2LatLngRect represents a closed latitude-longitude rectangle.  It is
// capable of representing the empty and full rectangles as well as single
// points.  Note that the latitude-longitude space is considered to have a
// *cylindrical* topology rather than a spherical one, i.e. the poles have
// multiple lat/lng representations.  An S2LatLngRect may be defined so that
// includes some representations of a pole but not others.  Use the
// PolarClosure() method if you want to expand a rectangle so that it contains
// all possible representations of any contained poles.
//
// Because S2LatLngRect uses S1Interval to store the longitude range,
// longitudes of -180 degrees are treated specially.  Except for empty
// and full longitude spans, -180 degree longitudes will turn into +180
// degrees.  This sign flip causes lng_lo() to be greater than lng_hi(),
// indicating that the rectangle will wrap around through -180 instead of
// through +179. Thus the math is consistent within the library, but the sign
// flip can be surprising, especially when working with map projections where
// -180 and +180 are at opposite ends of the flattened map.  See the comments
// on S1Interval for more details.
//
// This class is intended to be copied by value as desired.  It uses
// the default copy constructor and assignment operator, however it is
// not a "plain old datatype" (POD) because it has virtual functions.
class S2LatLngRect : public S2Region {
 public:
  // Construct a rectangle from minimum and maximum latitudes and longitudes.
  // If lo.lng() > hi.lng(), the rectangle spans the 180 degree longitude
  // line. Both points must be normalized, with lo.lat() <= hi.lat().
  // The rectangle contains all the points p such that 'lo' <= p <= 'hi',
  // where '<=' is defined in the obvious way.
  S2LatLngRect(S2LatLng const& lo, S2LatLng const& hi);

  // Construct a rectangle from latitude and longitude intervals.  The two
  // intervals must either be both empty or both non-empty, and the latitude
  // interval must not extend outside [-90, +90] degrees.
  // Note that both intervals (and hence the rectangle) are closed.
  S2LatLngRect(R1Interval const& lat, S1Interval const& lng);

  // The default constructor creates an empty S2LatLngRect.
  S2LatLngRect();

  // Construct a rectangle of the given size centered around the given point.
  // "center" needs to be normalized, but "size" does not.  The latitude
  // interval of the result is clamped to [-90,90] degrees, and the longitude
  // interval of the result is Full() if and only if the longitude size is
  // 360 degrees or more.  Examples of clamping (in degrees):
  //
  //   center=(80,170),  size=(40,60)   -> lat=[60,90],   lng=[140,-160]
  //   center=(10,40),   size=(210,400) -> lat=[-90,90],  lng=[-180,180]
  //   center=(-90,180), size=(20,50)   -> lat=[-90,-80], lng=[155,-155]
  static S2LatLngRect FromCenterSize(S2LatLng const& center,
                                     S2LatLng const& size);

  // Construct a rectangle containing a single (normalized) point.
  static S2LatLngRect FromPoint(S2LatLng const& p);

  // Construct the minimal bounding rectangle containing the two given
  // normalized points.  This is equivalent to starting with an empty
  // rectangle and calling AddPoint() twice.  Note that it is different than
  // the S2LatLngRect(lo, hi) constructor, where the first point is always
  // used as the lower-left corner of the resulting rectangle.
  static S2LatLngRect FromPointPair(S2LatLng const& p1, S2LatLng const& p2);

  // Accessor methods.
  S1Angle lat_lo() const { return S1Angle::Radians(lat_.lo()); }
  S1Angle lat_hi() const { return S1Angle::Radians(lat_.hi()); }
  S1Angle lng_lo() const { return S1Angle::Radians(lng_.lo()); }
  S1Angle lng_hi() const { return S1Angle::Radians(lng_.hi()); }
  R1Interval const& lat() const { return lat_; }
  S1Interval const& lng() const { return lng_; }
  R1Interval *mutable_lat() { return &lat_; }
  S1Interval *mutable_lng() { return &lng_; }
  S2LatLng lo() const { return S2LatLng(lat_lo(), lng_lo()); }
  S2LatLng hi() const { return S2LatLng(lat_hi(), lng_hi()); }

  // The canonical empty and full rectangles, as derived from the Empty
  // and Full R1 and S1 Intervals.
  // Empty: lat_lo=1, lat_hi=0, lng_lo=Pi, lng_hi=-Pi (radians)
  static S2LatLngRect Empty();
  // Full: lat_lo=-Pi/2, lat_hi=Pi/2, lng_lo=-Pi, lng_hi=Pi (radians)
  static S2LatLngRect Full();

  // The full allowable range of latitudes and longitudes.
  static R1Interval FullLat() { return R1Interval(-M_PI_2, M_PI_2); }
  static S1Interval FullLng() { return S1Interval::Full(); }

  // Return true if the rectangle is valid, which essentially just means
  // that the latitude bounds do not exceed Pi/2 in absolute value and
  // the longitude bounds do not exceed Pi in absolute value.  Also, if
  // either the latitude or longitude bound is empty then both must be.
  bool is_valid() const;

  // Return true if the rectangle is empty, i.e. it contains no points at all.
  bool is_empty() const;

  // Return true if the rectangle is full, i.e. it contains all points.
  bool is_full() const;

  // Return true if the rectangle is a point, i.e. lo() == hi()
  bool is_point() const;

  // Return true if lng_.lo() > lng_.hi(), i.e. the rectangle crosses
  // the 180 degree longitude line.
  bool is_inverted() const { return lng_.is_inverted(); }

  // Return the k-th vertex of the rectangle (k = 0,1,2,3) in CCW order (lower
  // left, lower right, upper right, upper left).
  S2LatLng GetVertex(int k) const;

  // Return the center of the rectangle in latitude-longitude space
  // (in general this is not the center of the region on the sphere).
  S2LatLng GetCenter() const;

  // Return the width and height of this rectangle in latitude-longitude
  // space.  Empty rectangles have a negative width and height.
  S2LatLng GetSize() const;

  // Returns the surface area of this rectangle on the unit sphere.
  double Area() const;

  // Return the true centroid of the rectangle multiplied by its surface area
  // (see s2.h for details on centroids).  The result is not unit length, so
  // you may want to normalize it.  Note that in general the centroid is
  // *not* at the center of the rectangle, and in fact it may not even be
  // contained by the rectangle.  (It is the "center of mass" of the rectangle
  // viewed as subset of the unit sphere, i.e. it is the point in space about
  // which this curved shape would rotate.)
  //
  // The reason for multiplying the result by the rectangle area is to make it
  // easier to compute the centroid of more complicated shapes.  The centroid
  // of a union of disjoint regions can be computed simply by adding their
  // GetCentroid() results.
  S2Point GetCentroid() const;

  // More efficient version of Contains() that accepts a S2LatLng rather than
  // an S2Point.  The argument must be normalized.
  bool Contains(S2LatLng const& ll) const;

  // Return true if and only if the given point is contained in the interior
  // of the region (i.e. the region excluding its boundary).  The point 'p'
  // does not need to be normalized.
  bool InteriorContains(S2Point const& p) const;

  // More efficient version of InteriorContains() that accepts a S2LatLng
  // rather than an S2Point.  The argument must be normalized.
  bool InteriorContains(S2LatLng const& ll) const;

  // Return true if and only if the rectangle contains the given other
  // rectangle.
  bool Contains(S2LatLngRect const& other) const;

  // Return true if and only if the interior of this rectangle contains all
  // points of the given other rectangle (including its boundary).
  bool InteriorContains(S2LatLngRect const& other) const;

  // Return true if this rectangle and the given other rectangle have any
  // points in common.
  bool Intersects(S2LatLngRect const& other) const;

  // Returns true if this rectangle intersects the given cell.  (This is an
  // exact test and may be fairly expensive, see also MayIntersect below.)
  bool Intersects(S2Cell const& cell) const;

  // Return true if and only if the interior of this rectangle intersects
  // any point (including the boundary) of the given other rectangle.
  bool InteriorIntersects(S2LatLngRect const& other) const;

  // Increase the size of the bounding rectangle to include the given point.
  // The rectangle is expanded by the minimum amount possible.  The S2LatLng
  // argument must be normalized.
  void AddPoint(S2Point const& p);
  void AddPoint(S2LatLng const& ll);

  // Return a rectangle that contains all points whose latitude distance from
  // this rectangle is at most margin.lat(), and whose longitude distance from
  // this rectangle is at most margin.lng().  In particular, latitudes are
  // clamped while longitudes are wrapped.  Any expansion of an empty rectangle
  // remains empty.  Both components of "margin" must be non-negative.
  //
  // Note that if an expanded rectangle contains a pole, it may not contain
  // all possible lat/lng representations of that pole (see header above).
  // Use the PolarClosure() method if you do not want this behavior.
  //
  // If you are trying to grow a rectangle by a certain *distance* on the
  // sphere (e.g. 5km), use the ConvolveWithCap() method instead.
  S2LatLngRect Expanded(S2LatLng const& margin) const;

  // If the rectangle does not include either pole, return it unmodified.
  // Otherwise expand the longitude range to Full() so that the rectangle
  // contains all possible representations of the contained pole(s).
  S2LatLngRect PolarClosure() const;

  // Return the smallest rectangle containing the union of this rectangle and
  // the given rectangle.
  S2LatLngRect Union(S2LatLngRect const& other) const;

  // Return the smallest rectangle containing the intersection of this
  // rectangle and the given rectangle.  Note that the region of intersection
  // may consist of two disjoint rectangles, in which case a single rectangle
  // spanning both of them is returned.
  S2LatLngRect Intersection(S2LatLngRect const& other) const;

  // Return a rectangle that contains the convolution of this rectangle with a
  // cap of the given angle.  This expands the rectangle by a fixed distance
  // (as opposed to growing the rectangle in latitude-longitude space).  The
  // returned rectangle includes all points whose minimum distance to the
  // original rectangle is at most the given angle.
  S2LatLngRect ConvolveWithCap(S1Angle angle) const;

  // Returns the minimum distance (measured along the surface of the sphere) to
  // the given S2LatLngRect. Both S2LatLngRects must be non-empty.
  S1Angle GetDistance(S2LatLngRect const& other) const;

  // Returns the minimum distance (measured along the surface of the sphere)
  // from a given point to the rectangle (both its boundary and its interior).
  // The latlng must be valid.
  S1Angle GetDistance(S2LatLng const& p) const;

  // Returns the (directed or undirected) Hausdorff distance (measured along the
  // surface of the sphere) to the given S2LatLngRect. The directed Hausdorff
  // distance from rectangle A to rectangle B is given by
  //     h(A, B) = max_{p in A} min_{q in B} d(p, q).
  // The Hausdorff distance between rectangle A and rectangle B is given by
  //     H(A, B) = max{h(A, B), h(B, A)}.
  S1Angle GetDirectedHausdorffDistance(S2LatLngRect const& other) const;
  S1Angle GetHausdorffDistance(S2LatLngRect const& other) const;

  // Return true if two rectangles contains the same set of points.
  bool operator==(S2LatLngRect const& other) const;

  // Return the opposite of what operator == returns.
  bool operator!=(S2LatLngRect const& other) const;

  // Return true if the latitude and longitude intervals of the two rectangles
  // are the same up to the given tolerance (see r1interval.h and s1interval.h
  // for details).
  bool ApproxEquals(S2LatLngRect const& other, double max_error = 1e-15) const;

  // ApproxEquals() with separate tolerances for latitude and longitude.
  bool ApproxEquals(S2LatLngRect const& other, S2LatLng const& max_error) const;

  ////////////////////////////////////////////////////////////////////////
  // S2Region interface (see s2region.h for details):

  virtual S2LatLngRect* Clone() const;
  virtual S2Cap GetCapBound() const;
  virtual S2LatLngRect GetRectBound() const;
  virtual bool Contains(S2Cell const& cell) const;
  virtual bool VirtualContainsPoint(S2Point const& p) const {
    return Contains(p);  // The same as Contains() below, just virtual.
  }

  // This test is cheap but is NOT exact.  Use Intersects() if you want a more
  // accurate and more expensive test.  Note that when this method is used by
  // an S2RegionCoverer, the accuracy isn't all that important since if a cell
  // may intersect the region then it is subdivided, and the accuracy of this
  // method goes up as the cells get smaller.
  virtual bool MayIntersect(S2Cell const& cell) const;

  // The point 'p' does not need to be normalized.
  bool Contains(S2Point const& p) const;

  virtual void Encode(Encoder* const encoder) const;
  virtual bool Decode(Decoder* const decoder);

  // Return true if the edge AB intersects the given edge of constant
  // longitude.
  static bool IntersectsLngEdge(S2Point const& a, S2Point const& b,
                                R1Interval const& lat, double lng);

  // Return true if the edge AB intersects the given edge of constant
  // latitude.  Requires the vectors to have unit length.
  static bool IntersectsLatEdge(S2Point const& a, S2Point const& b,
                                double lat, S1Interval const& lng);

 private:
  // Helper function. See .cc for description.
  static S1Angle GetDirectedHausdorffDistance(double lng_diff,
                                              R1Interval const& a_lat,
                                              R1Interval const& b_lat);

  // Helper function. See .cc for description.
  static S1Angle GetInteriorMaxDistance(R1Interval const& a_lat,
                                        S2Point const& b);

  // Helper function. See .cc for description.
  static S2Point GetBisectorIntersection(R1Interval const& lat, double lng);

  R1Interval lat_;
  S1Interval lng_;
};

inline S2LatLngRect::S2LatLngRect(S2LatLng const& lo, S2LatLng const& hi)
  : lat_(lo.lat().radians(), hi.lat().radians()),
    lng_(lo.lng().radians(), hi.lng().radians()) {
  DLOG_IF(ERROR, !is_valid())
      << "Invalid rect: " << lo << ", " << hi;
}

inline S2LatLngRect::S2LatLngRect(R1Interval const& lat, S1Interval const& lng)
  : lat_(lat), lng_(lng) {
  DLOG_IF(ERROR, !is_valid())
      << "Invalid rect: " << lat << ", " << lng;
}

inline S2LatLngRect::S2LatLngRect()
    : lat_(R1Interval::Empty()), lng_(S1Interval::Empty()) {
}

inline S2LatLngRect S2LatLngRect::Empty() {
  return S2LatLngRect();
}

inline S2LatLngRect S2LatLngRect::Full() {
  return S2LatLngRect(FullLat(), FullLng());
}

inline bool S2LatLngRect::is_valid() const {
  // The lat/lng ranges must either be both empty or both non-empty.
  return (fabs(lat_.lo()) <= M_PI_2 &&
          fabs(lat_.hi()) <= M_PI_2 &&
          lng_.is_valid() &&
          lat_.is_empty() == lng_.is_empty());
}

inline bool S2LatLngRect::is_empty() const {
  return lat_.is_empty();
}

inline bool S2LatLngRect::is_full() const {
  return lat_ == FullLat() && lng_.is_full();
}

inline bool S2LatLngRect::is_point() const {
  return lat_.lo() == lat_.hi() && lng_.lo() == lng_.hi();
}

inline bool S2LatLngRect::operator==(S2LatLngRect const& other) const {
  return lat() == other.lat() && lng() == other.lng();
}

inline bool S2LatLngRect::operator!=(S2LatLngRect const& other) const {
  return !operator==(other);
}

std::ostream& operator<<(std::ostream& os, S2LatLngRect const& r);

#endif  // S2_GEOMETRY_S2LATLNGRECT_H_<|MERGE_RESOLUTION|>--- conflicted
+++ resolved
@@ -23,11 +23,8 @@
 #include <iostream>
 
 #include <glog/logging.h>
-<<<<<<< HEAD
-
-=======
+
 #include "fpcontractoff.h"
->>>>>>> 92fa120b
 #include "r1interval.h"
 #include "s1angle.h"
 #include "s1interval.h"
